--- conflicted
+++ resolved
@@ -16,13 +16,9 @@
 use crate::admin::{generate_server_parameters_for_admin, handle_admin};
 use crate::auth::AuthMethod;
 use crate::auth_passthrough::refetch_auth_hash;
-<<<<<<< HEAD
 use crate::config::{
-    get_config, get_idle_client_in_transaction_timeout, Address, AuthType, PoolMode,
+    get_config_shared, get_idle_client_in_transaction_timeout, Address, AuthType, PoolMode,
 };
-=======
-use crate::config::{get_config_shared, get_idle_client_in_transaction_timeout, Address, PoolMode};
->>>>>>> db4da74c
 use crate::constants::*;
 use crate::messages::*;
 use crate::plugins::PluginOutput;
@@ -489,93 +485,6 @@
         let process_id: i32 = rand::random();
         let secret_key: i32 = rand::random();
 
-<<<<<<< HEAD
-        let mut prepared_statements_enabled = false;
-
-        // Authenticate admin user.
-        let (transaction_mode, mut server_parameters) = if admin {
-            let config = get_config();
-            // TODO: Add SASL support.
-            // Perform MD5 authentication.
-            match config.general.admin_auth_type {
-                AuthType::Trust => (),
-                AuthType::MD5 => {
-                    let salt = md5_challenge(&mut write).await?;
-
-                    let code = match read.read_u8().await {
-                        Ok(p) => p,
-                        Err(_) => {
-                            return Err(Error::ClientSocketError(
-                                "password code".into(),
-                                client_identifier,
-                            ))
-                        }
-                    };
-
-                    // PasswordMessage
-                    if code as char != 'p' {
-                        return Err(Error::ProtocolSyncError(format!(
-                            "Expected p, got {}",
-                            code as char
-                        )));
-                    }
-
-                    let len = match read.read_i32().await {
-                        Ok(len) => len,
-                        Err(_) => {
-                            return Err(Error::ClientSocketError(
-                                "password message length".into(),
-                                client_identifier,
-                            ))
-                        }
-                    };
-
-                    let mut password_response = vec![0u8; (len - 4) as usize];
-
-                    match read.read_exact(&mut password_response).await {
-                        Ok(_) => (),
-                        Err(_) => {
-                            return Err(Error::ClientSocketError(
-                                "password message".into(),
-                                client_identifier,
-                            ))
-                        }
-                    };
-
-                    // Compare server and client hashes.
-                    let password_hash = md5_hash_password(
-                        &config.general.admin_username,
-                        &config.general.admin_password,
-                        &salt,
-                    );
-
-                    if password_hash != password_response {
-                        let error =
-                            Error::ClientGeneralError("Invalid password".into(), client_identifier);
-
-                        warn!("{}", error);
-                        wrong_password(&mut write, username).await?;
-
-                        return Err(error);
-                    }
-                }
-            }
-            (false, generate_server_parameters_for_admin())
-        }
-        // Authenticate normal user.
-        else {
-            let pool = match get_or_create_pool(pool_name, username).await {
-                Some(pool) => pool,
-                None => {
-                    error_response(
-                        &mut write,
-                        &format!(
-                            "No pool configured for database: {:?}, user: {:?}",
-                            pool_name, username
-                        ),
-                    )
-                    .await?;
-=======
         let config = get_config_shared();
         let pools = get_all_pools_shared();
         // The pool we're connecting to (if any)
@@ -687,85 +596,8 @@
                           for pool {}. Will try to refetch it.",
                                 pool_name
                             );
->>>>>>> db4da74c
 
                             match refetch_auth_hash(pool).await {
-                                Ok(fetched_hash) => {
-                                    warn!(
-                                        "Password for {}, obtained. Updating.",
-                                        client_identifier
-                                    );
-
-<<<<<<< HEAD
-            // Obtain the hash to compare, we give preference to that written in cleartext in config
-            // if there is nothing set in cleartext and auth passthrough (auth_query) is configured, we use the hash obtained
-            // when the pool was created. If there is no hash there, we try to fetch it one more time.
-            match pool.settings.user.auth_type {
-                AuthType::Trust => (),
-                AuthType::MD5 => {
-                    // Perform MD5 authentication.
-                    // TODO: Add SASL support.
-                    let salt = md5_challenge(&mut write).await?;
-
-                    let code = match read.read_u8().await {
-                        Ok(p) => p,
-                        Err(_) => {
-                            return Err(Error::ClientSocketError(
-                                "password code".into(),
-                                client_identifier,
-                            ))
-                        }
-                    };
-
-                    // PasswordMessage
-                    if code as char != 'p' {
-                        return Err(Error::ProtocolSyncError(format!(
-                            "Expected p, got {}",
-                            code as char
-                        )));
-                    }
-
-                    let len = match read.read_i32().await {
-                        Ok(len) => len,
-                        Err(_) => {
-                            return Err(Error::ClientSocketError(
-                                "password message length".into(),
-                                client_identifier,
-                            ))
-                        }
-                    };
-
-                    let mut password_response = vec![0u8; (len - 4) as usize];
-
-                    match read.read_exact(&mut password_response).await {
-                        Ok(_) => (),
-                        Err(_) => {
-                            return Err(Error::ClientSocketError(
-                                "password message".into(),
-                                client_identifier,
-                            ))
-                        }
-                    };
-
-                    let password_hash = if let Some(password) = &pool.settings.user.password {
-                        Some(md5_hash_password(username, password, &salt))
-                    } else {
-                        if !get_config().is_auth_query_configured() {
-                            wrong_password(&mut write, username).await?;
-                            return Err(Error::ClientAuthImpossible(username.into()));
-                        }
-
-                        let mut hash = (*pool.auth_hash.read()).clone();
-
-                        if hash.is_none() {
-                            warn!(
-                                "Query auth configured \
-                                  but no hash password found \
-                                  for pool {}. Will try to refetch it.",
-                                pool_name
-                            );
-
-                            match refetch_auth_hash(&pool).await {
                                 Ok(fetched_hash) => {
                                     warn!(
                                         "Password for {}, obtained. Updating.",
@@ -805,7 +637,7 @@
                             client_identifier
                         );
 
-                        let fetched_hash = match refetch_auth_hash(&pool).await {
+                        let fetched_hash = match refetch_auth_hash(pool).await {
                             Ok(fetched_hash) => fetched_hash,
                             Err(err) => {
                                 wrong_password(&mut write, username).await?;
@@ -837,72 +669,6 @@
                     }
                 }
             }
-=======
-                                    {
-                                        let mut pool_auth_hash = pool.auth_hash.write();
-                                        *pool_auth_hash = Some(fetched_hash.clone());
-                                    }
-
-                                    hash = Some(fetched_hash);
-                                }
-
-                                Err(err) => {
-                                    wrong_password(&mut write, username).await?;
-
-                                    return Err(Error::ClientAuthPassthroughError(
-                                        err.to_string(),
-                                        client_identifier,
-                                    ));
-                                }
-                            }
-                        };
-
-                        Some(md5_hash_second_pass(&hash.unwrap(), &salt))
-                    };
-
-                    // Once we have the resulting hash, we compare with what the client gave us.
-                    // If they do not match and auth query is set up, we try to refetch the hash one more time
-                    // to see if the password has changed since the pool was created.
-                    //
-                    // @TODO: we could end up fetching again the same password twice (see above).
-                    if password_hash.unwrap() != password_response {
-                        warn!(
-                            "Invalid password {}, will try to refetch it.",
-                            client_identifier
-                        );
-
-                        let fetched_hash = match refetch_auth_hash(pool).await {
-                            Ok(fetched_hash) => fetched_hash,
-                            Err(err) => {
-                                wrong_password(&mut write, username).await?;
-
-                                return Err(err);
-                            }
-                        };
-
-                        let new_password_hash = md5_hash_second_pass(&fetched_hash, &salt);
-
-                        // Ok password changed in server an auth is possible.
-                        if new_password_hash == password_response {
-                            warn!(
-                                "Password for {}, changed in server. Updating.",
-                                client_identifier
-                            );
-
-                            {
-                                let mut pool_auth_hash = pool.auth_hash.write();
-                                *pool_auth_hash = Some(fetched_hash);
-                            }
-                        } else {
-                            wrong_password(&mut write, username).await?;
-                            return Err(Error::ClientGeneralError(
-                                "Invalid password".into(),
-                                client_identifier,
-                            ));
-                        }
-                    }
-                }
-            }
             AuthMethod::ScramSha256 => {
                 let password = if admin {
                     &config.general.admin_password
@@ -948,7 +714,6 @@
 
         let mut prepared_statements_enabled = false;
         let (transaction_mode, mut server_parameters) = if let Some(pool) = pool {
->>>>>>> db4da74c
             let transaction_mode = pool.settings.pool_mode == PoolMode::Transaction;
             prepared_statements_enabled =
                 transaction_mode && pool.prepared_statement_cache.is_some();
