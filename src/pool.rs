use arc_swap::ArcSwap;
use async_trait::async_trait;
use bb8::{ManageConnection, Pool, PooledConnection, QueueStrategy};
use chrono::naive::NaiveDateTime;
use log::{debug, error, info, warn};
use lru::LruCache;
use once_cell::sync::Lazy;
use parking_lot::{Mutex, RwLock};
use rand::seq::SliceRandom;
use rand::thread_rng;
use regex::Regex;
use std::collections::HashMap;
use std::fmt::{Display, Formatter};
use std::num::NonZeroUsize;
use std::sync::atomic::AtomicU64;
use std::sync::{
    atomic::{AtomicBool, Ordering},
    Arc,
};
use std::time::Instant;
use tokio::sync::Notify;

use crate::auth::AuthMethod;
use crate::config::{
    get_config, Address, DefaultShard, General, LoadBalancingMode, Plugins, PoolMode, Role, User,
};
use crate::errors::Error;

use crate::auth_passthrough::AuthPassthrough;
use crate::messages::Parse;
use crate::plugins::prewarmer;
use crate::server::{Server, ServerParameters};
use crate::sharding::ShardingFunction;
use crate::stats::{AddressStats, ClientStats, ServerStats};

pub type ProcessId = i32;
pub type SecretKey = i32;
pub type ServerHost = String;
pub type ServerPort = u16;

pub type BanList = Arc<RwLock<Vec<HashMap<Address, (BanReason, NaiveDateTime)>>>>;
pub type ClientServerMap =
    Arc<Mutex<HashMap<(ProcessId, SecretKey), (ProcessId, SecretKey, ServerHost, ServerPort)>>>;
pub type PoolMap = HashMap<PoolIdentifier, ConnectionPool>;
/// The connection pool, globally available.
/// This is atomic and safe and read-optimized.
/// The pool is recreated dynamically when the config is reloaded.
pub static POOLS: Lazy<ArcSwap<PoolMap>> = Lazy::new(|| ArcSwap::from_pointee(HashMap::default()));

// Reasons for banning a server.
#[derive(Debug, PartialEq, Clone)]
pub enum BanReason {
    FailedHealthCheck,
    MessageSendFailed,
    MessageReceiveFailed,
    FailedCheckout,
    StatementTimeout,
    AdminBan(i64),
}

pub type PreparedStatementCacheType = Arc<Mutex<PreparedStatementCache>>;

// TODO: Add stats the this cache
// TODO: Add application name to the cache value to help identify which application is using the cache
// TODO: Create admin command to show which statements are in the cache
#[derive(Debug)]
pub struct PreparedStatementCache {
    cache: LruCache<u64, Arc<Parse>>,
}

impl PreparedStatementCache {
    pub fn new(mut size: usize) -> Self {
        // Cannot be zeros
        if size == 0 {
            size = 1;
        }

        PreparedStatementCache {
            cache: LruCache::new(NonZeroUsize::new(size).unwrap()),
        }
    }

    /// Adds the prepared statement to the cache if it doesn't exist with a new name
    /// if it already exists will give you the existing parse
    ///
    /// Pass the hash to this so that we can do the compute before acquiring the lock
    pub fn get_or_insert(&mut self, parse: &Parse, hash: u64) -> Arc<Parse> {
        match self.cache.get(&hash) {
            Some(rewritten_parse) => rewritten_parse.clone(),
            None => {
                let new_parse = Arc::new(parse.clone().rewrite());
                let evicted = self.cache.push(hash, new_parse.clone());

                if let Some((_, evicted_parse)) = evicted {
                    debug!(
                        "Evicted prepared statement {} from cache",
                        evicted_parse.name
                    );
                }

                new_parse
            }
        }
    }

    /// Marks the hash as most recently used if it exists
    pub fn promote(&mut self, hash: &u64) {
        self.cache.promote(hash);
    }
}

/// An identifier for a PgCat pool,
/// a database visible to clients.
#[derive(Hash, Debug, Clone, PartialEq, Eq, Default)]
pub struct PoolIdentifier {
    // The name of the database clients want to connect to.
    pub db: String,

    /// The username the client connects with. Each user gets its own pool.
    pub user: String,
}

static POOL_REAPER_RATE: u64 = 30_000; // 30 seconds by default

impl PoolIdentifier {
    /// Create a new user/pool identifier.
    pub fn new(db: &str, user: &str) -> PoolIdentifier {
        PoolIdentifier {
            db: db.to_string(),
            user: user.to_string(),
        }
    }
}

impl Display for PoolIdentifier {
    fn fmt(&self, f: &mut Formatter<'_>) -> std::fmt::Result {
        write!(f, "{}@{}", self.user, self.db)
    }
}

impl From<&Address> for PoolIdentifier {
    fn from(address: &Address) -> PoolIdentifier {
        PoolIdentifier::new(&address.database, &address.username)
    }
}

/// Pool settings.
#[derive(Clone, Debug)]
pub struct PoolSettings {
    /// Transaction or Session.
    pub pool_mode: PoolMode,

    /// Random or LeastOutstandingConnections.
    pub load_balancing_mode: LoadBalancingMode,

    // Number of shards.
    pub shards: usize,

    // Connecting user.
    pub user: User,
    pub db: String,

    // Default server role to connect to.
    pub default_role: Option<Role>,

    // Enable/disable query parser.
    pub query_parser_enabled: bool,

    // Max length of query the parser will parse.
    pub query_parser_max_length: Option<usize>,

    // Infer role
    pub query_parser_read_write_splitting: bool,

    // Read from the primary as well or not.
    pub primary_reads_enabled: bool,

    // Sharding function.
    pub sharding_function: ShardingFunction,

    // Sharding key
    pub automatic_sharding_key: Option<String>,

    // Health check timeout
    pub healthcheck_timeout: u64,

    // Health check delay
    pub healthcheck_delay: u64,

    // Ban time
    pub ban_time: i64,

    // Regex for searching for the sharding key in SQL statements
    pub sharding_key_regex: Option<Regex>,

    // Regex for searching for the shard id in SQL statements
    pub shard_id_regex: Option<Regex>,

    // What to do when no shard is selected in a sharded system
    pub default_shard: DefaultShard,

    // Limit how much of each query is searched for a potential shard regex match
    pub regex_search_limit: usize,

    pub auth_method: Option<AuthMethod>,
    // Auth query parameters
    pub auth_query: Option<String>,
    pub auth_query_user: Option<String>,
    pub auth_query_password: Option<String>,

    // Proxy
    pub proxy: bool,

    /// Plugins
    pub plugins: Option<Plugins>,
}

impl Default for PoolSettings {
    fn default() -> PoolSettings {
        PoolSettings {
            pool_mode: PoolMode::Transaction,
            load_balancing_mode: LoadBalancingMode::Random,
            shards: 1,
            user: User::default(),
            db: String::default(),
            default_role: None,
            query_parser_enabled: false,
            query_parser_max_length: None,
            query_parser_read_write_splitting: false,
            primary_reads_enabled: true,
            sharding_function: ShardingFunction::PgBigintHash,
            automatic_sharding_key: None,
            healthcheck_delay: General::default_healthcheck_delay(),
            healthcheck_timeout: General::default_healthcheck_timeout(),
            ban_time: General::default_ban_time(),
            sharding_key_regex: None,
            shard_id_regex: None,
            regex_search_limit: 1000,
            default_shard: DefaultShard::Shard(0),
            auth_method: None,
            auth_query: None,
            auth_query_user: None,
            auth_query_password: None,
            proxy: false,
            plugins: None,
        }
    }
}

/// The globally accessible connection pool.
#[derive(Clone, Debug, Default)]
pub struct ConnectionPool {
    /// The pools handled internally by bb8.
    databases: Arc<Vec<Vec<Pool<ServerPool>>>>,

    /// The addresses (host, port, role) to handle
    /// failover and load balancing deterministically.
    addresses: Arc<Vec<Vec<Address>>>,

    /// List of banned addresses (see above)
    /// that should not be queried.
    banlist: BanList,

    /// The server information has to be passed to the
    /// clients on startup. We pre-connect to all shards and replicas
    /// on pool creation and save the startup parameters here.
    original_server_parameters: Arc<RwLock<ServerParameters>>,

    /// Pool configuration.
    pub settings: Arc<PoolSettings>,

    /// If not validated, we need to double check the pool is available before allowing a client
    /// to use it.
    validated: Arc<AtomicBool>,

    /// Hash value for the pool configs. It is used to compare new configs
    /// against current config to decide whether or not we need to recreate
    /// the pool after a RELOAD command
    pub config_hash: u64,

    /// If the pool has been paused or not.
    paused: Arc<AtomicBool>,
    paused_waiter: Arc<Notify>,

    /// AuthInfo
    pub auth_hash: Arc<RwLock<Option<String>>>,

    /// Cache
    pub prepared_statement_cache: Option<PreparedStatementCacheType>,
}

impl ConnectionPool {
    /// Construct the connection pool from the configuration.
    pub async fn from_config(client_server_map: ClientServerMap) -> Result<(), Error> {
        let config = get_config();

        let mut new_pools = HashMap::new();
        let mut address_id: usize = 0;

        for (pool_name, pool_config) in &config.pools {
            let new_pool_hash_value = pool_config.hash_value();

            let is_proxy: bool = pool_config.proxy;
            if !is_proxy {
                // There is one pool per database/user pair.
                for user in pool_config.users.values() {
                    let old_pool_ref = get_pool(pool_name, &user.username);
                    let identifier = PoolIdentifier::new(pool_name, &user.username);

                    if let Some(pool) = old_pool_ref {
                        // If the pool hasn't changed, get existing reference and insert it into the new_pools.
                        // We replace all pools at the end, but if the reference is kept, the pool won't get re-created (bb8).
                        if pool.config_hash == new_pool_hash_value {
                            info!(
                                "[pool: {}][user: {}] has not changed",
                                pool_name, user.username
                            );
                            new_pools.insert(identifier.clone(), pool.clone());
                            continue;
                        }
                    }

                    info!(
                        "[pool: {}][user: {}] creating new pool",
                        pool_name, user.username
                    );

                    let mut shards = Vec::new();
                    let mut addresses = Vec::new();
                    let mut banlist = Vec::new();
                    let mut shard_ids = pool_config
                        .shards
                        .clone()
                        .into_keys()
                        .collect::<Vec<String>>();

                    // Sort by shard number to ensure consistency.
                    shard_ids.sort_by_key(|k| k.parse::<i64>().unwrap());
                    let pool_auth_hash: Arc<RwLock<Option<String>>> = Arc::new(RwLock::new(None));

                    for shard_idx in &shard_ids {
                        let shard = &pool_config.shards[shard_idx];
                        let mut pools = Vec::new();
                        let mut servers = Vec::new();
                        let mut replica_number = 0;

                        // Load Mirror settings
                        for (address_index, server) in shard.servers.iter().enumerate() {
                            let mut mirror_addresses = vec![];
                            if let Some(mirror_settings_vec) = &shard.mirrors {
                                for (mirror_idx, mirror_settings) in
                                    mirror_settings_vec.iter().enumerate()
                                {
                                    if mirror_settings.mirroring_target_index != address_index {
                                        continue;
                                    }
                                    mirror_addresses.push(Address {
                                        id: address_id,
                                        database: shard.database.clone(),
                                        host: mirror_settings.host.clone(),
                                        port: mirror_settings.port,
                                        role: server.role,
                                        address_index: mirror_idx,
                                        replica_number,
                                        shard: shard_idx.parse::<usize>().unwrap(),
                                        username: user.username.clone(),
                                        pool_name: pool_name.clone(),
                                        mirrors: vec![],
                                        stats: Arc::new(AddressStats::default()),
                                        error_count: Arc::new(AtomicU64::new(0)),
                                    });
                                    address_id += 1;
                                }
                            }

                            let address = Address {
                                id: address_id,
                                database: shard.database.clone(),
                                host: server.host.clone(),
                                port: server.port,
                                role: server.role,
                                address_index,
                                replica_number,
                                shard: shard_idx.parse::<usize>().unwrap(),
                                username: user.username.clone(),
                                pool_name: pool_name.clone(),
                                mirrors: mirror_addresses,
                                stats: Arc::new(AddressStats::default()),
                                error_count: Arc::new(AtomicU64::new(0)),
                            };

                            address_id += 1;

                            if server.role == Role::Replica {
                                replica_number += 1;
                            }

                            // We assume every server in the pool share user/passwords
                            let auth_passthrough = AuthPassthrough::from_pool_config(pool_config);

                            if let Some(apt) = &auth_passthrough {
                                match apt.fetch_hash(&address).await {
                                    Ok(ok) => {
                                        if let Some(ref pool_auth_hash_value) =
                                            *(pool_auth_hash.read())
                                        {
                                            if ok != *pool_auth_hash_value {
                                                warn!(
                                                    "Hash is not the same across shards \
                                                    of the same pool, client auth will \
                                                    be done using last obtained hash. \
                                                    Server: {}:{}, Database: {}",
                                                    server.host, server.port, shard.database,
                                                );
                                            }
                                        }

                                        debug!("Hash obtained for {:?}", address);

                                        {
                                            let mut pool_auth_hash = pool_auth_hash.write();
                                            *pool_auth_hash = Some(ok.clone());
                                        }
                                    }
                                    Err(err) => warn!(
                                        "Could not obtain password hashes \
                                            using auth_query config, ignoring. \
                                            Error: {:?}",
                                        err,
                                    ),
                                }
                            }

                            let manager = ServerPool::new(
                                address.clone(),
                                user.clone(),
                                &shard.database,
                                client_server_map.clone(),
                                pool_auth_hash.clone(),
                                match pool_config.plugins {
                                    Some(ref plugins) => Some(plugins.clone()),
                                    None => config.plugins.clone(),
                                },
                                pool_config.cleanup_server_connections,
                                pool_config.log_client_parameter_status_changes,
                                pool_config.prepared_statements_cache_size,
                            );

                            let connect_timeout = match user.connect_timeout {
                                Some(connect_timeout) => connect_timeout,
                                None => match pool_config.connect_timeout {
                                    Some(connect_timeout) => connect_timeout,
                                    None => config.general.connect_timeout,
                                },
                            };

                            let idle_timeout = match user.idle_timeout {
                                Some(idle_timeout) => idle_timeout,
                                None => match pool_config.idle_timeout {
                                    Some(idle_timeout) => idle_timeout,
                                    None => config.general.idle_timeout,
                                },
                            };

                            let server_lifetime = match user.server_lifetime {
                                Some(server_lifetime) => server_lifetime,
                                None => match pool_config.server_lifetime {
                                    Some(server_lifetime) => server_lifetime,
                                    None => config.general.server_lifetime,
                                },
                            };

                            let reaper_rate = *[idle_timeout, server_lifetime, POOL_REAPER_RATE]
                                .iter()
                                .min()
                                .unwrap();

                            let queue_strategy = match config.general.server_round_robin {
                                true => QueueStrategy::Fifo,
                                false => QueueStrategy::Lifo,
                            };

                            debug!(
                                "[pool: {}][user: {}] Pool reaper rate: {}ms",
                                pool_name, user.username, reaper_rate
                            );

                            let pool = Pool::builder()
                                .max_size(user.pool_size)
                                .min_idle(user.min_pool_size)
                                .connection_timeout(std::time::Duration::from_millis(
                                    connect_timeout,
                                ))
                                .idle_timeout(Some(std::time::Duration::from_millis(idle_timeout)))
                                .max_lifetime(Some(std::time::Duration::from_millis(
                                    server_lifetime,
                                )))
                                .reaper_rate(std::time::Duration::from_millis(reaper_rate))
                                .queue_strategy(queue_strategy)
                                .test_on_check_out(false);

                            let pool = if config.general.validate_config {
                                pool.build(manager).await?
                            } else {
                                pool.build_unchecked(manager)
                            };

                            pools.push(pool);
                            servers.push(address);
                        }

                        shards.push(pools);
                        addresses.push(servers);
                        banlist.push(HashMap::new());
                    }

                    assert_eq!(shards.len(), addresses.len());
                    if let Some(ref _auth_hash) = *(pool_auth_hash.clone().read()) {
                        info!(
                            "Auth hash obtained from query_auth for pool {{ name: {}, user: {} }}",
                            pool_name, user.username
                        );
                    }

                    let pool = ConnectionPool {
                        databases: Arc::new(shards),
                        addresses: Arc::new(addresses),
                        banlist: Arc::new(RwLock::new(banlist)),
                        config_hash: new_pool_hash_value,
                        original_server_parameters: Arc::new(RwLock::new(ServerParameters::new())),
                        auth_hash: pool_auth_hash,
                        settings: Arc::new(PoolSettings {
                            pool_mode: match user.pool_mode {
                                Some(pool_mode) => pool_mode,
                                None => pool_config.pool_mode,
                            },
                            load_balancing_mode: pool_config.load_balancing_mode,
                            // shards: pool_config.shards.clone(),
                            shards: shard_ids.len(),
                            user: user.clone(),
                            db: pool_name.clone(),
                            default_role: match pool_config.default_role.as_str() {
                                "any" => None,
                                "replica" => Some(Role::Replica),
                                "primary" => Some(Role::Primary),
                                _ => unreachable!(),
                            },
                            query_parser_enabled: pool_config.query_parser_enabled,
                            query_parser_max_length: pool_config.query_parser_max_length,
                            query_parser_read_write_splitting: pool_config
                                .query_parser_read_write_splitting,
                            primary_reads_enabled: pool_config.primary_reads_enabled,
                            sharding_function: pool_config.sharding_function,
                            automatic_sharding_key: pool_config.automatic_sharding_key.clone(),
                            healthcheck_delay: config.general.healthcheck_delay,
                            healthcheck_timeout: config.general.healthcheck_timeout,
                            ban_time: config.general.ban_time,
                            sharding_key_regex: pool_config
                                .sharding_key_regex
                                .clone()
                                .map(|regex| Regex::new(regex.as_str()).unwrap()),
                            shard_id_regex: pool_config
                                .shard_id_regex
                                .clone()
                                .map(|regex| Regex::new(regex.as_str()).unwrap()),
                            regex_search_limit: pool_config.regex_search_limit.unwrap_or(1000),
                            default_shard: pool_config.default_shard,
                            auth_query: pool_config.auth_query.clone(),
                            auth_query_user: pool_config.auth_query_user.clone(),
                            auth_query_password: pool_config.auth_query_password.clone(),
                            proxy: pool_config.proxy.clone(),
                            plugins: match pool_config.plugins {
                                Some(ref plugins) => Some(plugins.clone()),
                                None => config.plugins.clone(),
                            },
                        }),
                        validated: Arc::new(AtomicBool::new(false)),
                        paused: Arc::new(AtomicBool::new(false)),
                        paused_waiter: Arc::new(Notify::new()),
                        prepared_statement_cache: match pool_config.prepared_statements_cache_size {
                            0 => None,
                            _ => Some(Arc::new(Mutex::new(PreparedStatementCache::new(
                                pool_config.prepared_statements_cache_size,
                            )))),
                        },
                    };

                    // Connect to the servers to make sure pool configuration is valid
                    // before setting it globally.
                    // Do this async and somewhere else, we don't have to wait here.
                    if config.general.validate_config {
                        let validate_pool = pool.clone();
                        tokio::task::spawn(async move {
                            let _ = validate_pool.validate().await;
                        });
                    }

<<<<<<< HEAD
                    // There is one pool per database/user pair.
                    new_pools.insert(PoolIdentifier::new(pool_name, &user.username), pool);
=======
                let pool = ConnectionPool {
                    databases: Arc::new(shards),
                    addresses: Arc::new(addresses),
                    banlist: Arc::new(RwLock::new(banlist)),
                    config_hash: new_pool_hash_value,
                    original_server_parameters: Arc::new(RwLock::new(ServerParameters::new())),
                    auth_hash: pool_auth_hash,
                    settings: Arc::new(PoolSettings {
                        pool_mode: match user.pool_mode {
                            Some(pool_mode) => pool_mode,
                            None => pool_config.pool_mode,
                        },
                        load_balancing_mode: pool_config.load_balancing_mode,
                        // shards: pool_config.shards.clone(),
                        shards: shard_ids.len(),
                        user: user.clone(),
                        db: pool_name.clone(),
                        default_role: match pool_config.default_role.as_str() {
                            "any" => None,
                            "replica" => Some(Role::Replica),
                            "primary" => Some(Role::Primary),
                            _ => unreachable!(),
                        },
                        query_parser_enabled: pool_config.query_parser_enabled,
                        query_parser_max_length: pool_config.query_parser_max_length,
                        query_parser_read_write_splitting: pool_config
                            .query_parser_read_write_splitting,
                        primary_reads_enabled: pool_config.primary_reads_enabled,
                        sharding_function: pool_config.sharding_function,
                        automatic_sharding_key: pool_config.automatic_sharding_key.clone(),
                        healthcheck_delay: config.general.healthcheck_delay,
                        healthcheck_timeout: config.general.healthcheck_timeout,
                        ban_time: config.general.ban_time,
                        sharding_key_regex: pool_config
                            .sharding_key_regex
                            .clone()
                            .map(|regex| Regex::new(regex.as_str()).unwrap()),
                        shard_id_regex: pool_config
                            .shard_id_regex
                            .clone()
                            .map(|regex| Regex::new(regex.as_str()).unwrap()),
                        regex_search_limit: pool_config.regex_search_limit.unwrap_or(1000),
                        default_shard: pool_config.default_shard,
                        auth_method: pool_config.auth_method.clone(),
                        auth_query: pool_config.auth_query.clone(),
                        auth_query_user: pool_config.auth_query_user.clone(),
                        auth_query_password: pool_config.auth_query_password.clone(),
                        plugins: match pool_config.plugins {
                            Some(ref plugins) => Some(plugins.clone()),
                            None => config.plugins.clone(),
                        },
                    }),
                    validated: Arc::new(AtomicBool::new(false)),
                    paused: Arc::new(AtomicBool::new(false)),
                    paused_waiter: Arc::new(Notify::new()),
                    prepared_statement_cache: match pool_config.prepared_statements_cache_size {
                        0 => None,
                        _ => Some(Arc::new(Mutex::new(PreparedStatementCache::new(
                            pool_config.prepared_statements_cache_size,
                        )))),
                    },
                };

                // Connect to the servers to make sure pool configuration is valid
                // before setting it globally.
                // Do this async and somewhere else, we don't have to wait here.
                if config.general.validate_config {
                    let validate_pool = pool.clone();
                    tokio::task::spawn(async move {
                        let _ = validate_pool.validate().await;
                    });
>>>>>>> db4da74c
                }
            }
        }

        POOLS.store(Arc::new(new_pools.clone()));
        Ok(())
    }

    /// Connect to all shards, grab server information, and possibly
    /// passwords to use in client auth.
    /// Return server information we will pass to the clients
    /// when they connect.
    /// This also warms up the pool for clients that connect when
    /// the pooler starts up.
    pub async fn validate(&self) -> Result<(), Error> {
        let mut futures = Vec::new();
        let validated = Arc::clone(&self.validated);

        for shard in 0..self.shards() {
            for server in 0..self.servers(shard) {
                let databases = self.databases.clone();
                let validated = Arc::clone(&validated);
                let pool_server_parameters = Arc::clone(&self.original_server_parameters);

                let task = tokio::task::spawn(async move {
                    let connection = match databases[shard][server].get().await {
                        Ok(conn) => conn,
                        Err(err) => {
                            error!("Shard {} down or misconfigured: {:?}", shard, err);
                            return;
                        }
                    };

                    let proxy = connection;
                    let server = &*proxy;
                    let server_parameters: ServerParameters = server.server_parameters();

                    let mut guard = pool_server_parameters.write();
                    *guard = server_parameters;
                    validated.store(true, Ordering::Relaxed);
                });

                futures.push(task);
            }
        }

        futures::future::join_all(futures).await;

        // TODO: compare server information to make sure
        // all shards are running identical configurations.
        if !self.validated() {
            error!("Could not validate connection pool");
            return Err(Error::AllServersDown);
        }

        Ok(())
    }

    /// The pool can be used by clients.
    ///
    /// If not, we need to validate it first by connecting to servers.
    /// Call `validate()` to do so.
    pub fn validated(&self) -> bool {
        self.validated.load(Ordering::Relaxed)
    }

    /// Pause the pool, allowing no more queries and make clients wait.
    pub fn pause(&self) {
        self.paused.store(true, Ordering::Relaxed);
    }

    /// Resume the pool, allowing queries and resuming any pending queries.
    pub fn resume(&self) {
        self.paused.store(false, Ordering::Relaxed);
        self.paused_waiter.notify_waiters();
    }

    /// Check if the pool is paused.
    pub fn paused(&self) -> bool {
        self.paused.load(Ordering::Relaxed)
    }

    /// Check if the pool is paused and wait until it's resumed.
    pub async fn wait_paused(&self) -> bool {
        let waiter = self.paused_waiter.notified();
        let paused = self.paused.load(Ordering::Relaxed);

        if paused {
            waiter.await;
        }

        paused
    }

    /// Get a connection from the pool.
    pub async fn get(
        &self,
        shard: Option<usize>,       // shard number
        role: Option<Role>,         // primary or replica
        client_stats: &ClientStats, // client id
    ) -> Result<(PooledConnection<'_, ServerPool>, Address), Error> {
        let effective_shard_id = if self.shards() == 1 {
            // The base, unsharded case
            Some(0)
        } else {
            if !self.valid_shard_id(shard) {
                // None is valid shard ID so it is safe to unwrap here
                return Err(Error::InvalidShardId(shard.unwrap()));
            }
            shard
        };

        let mut candidates = self
            .addresses
            .iter()
            .flatten()
            .filter(|address| address.role == role)
            .collect::<Vec<&Address>>();

        // We start with a shuffled list of addresses even if we end up resorting
        // this is meant to avoid hitting instance 0 everytime if the sorting metric
        // ends up being the same for all instances
        candidates.shuffle(&mut thread_rng());

        match effective_shard_id {
            Some(shard_id) => candidates.retain(|address| address.shard == shard_id),
            None => match self.settings.default_shard {
                DefaultShard::Shard(shard_id) => {
                    candidates.retain(|address| address.shard == shard_id)
                }
                DefaultShard::Random => (),
                DefaultShard::RandomHealthy => {
                    candidates.sort_by(|a, b| {
                        b.error_count
                            .load(Ordering::Relaxed)
                            .partial_cmp(&a.error_count.load(Ordering::Relaxed))
                            .unwrap()
                    });
                }
            },
        };

        if self.settings.load_balancing_mode == LoadBalancingMode::LeastOutstandingConnections {
            candidates.sort_by(|a, b| {
                self.busy_connection_count(b)
                    .partial_cmp(&self.busy_connection_count(a))
                    .unwrap()
            });
        }

        // Indicate we're waiting on a server connection from a pool.
        let now = Instant::now();
        client_stats.waiting();

        while !candidates.is_empty() {
            // Get the next candidate
            let address = match candidates.pop() {
                Some(address) => address,
                None => break,
            };

            let mut force_healthcheck = false;

            if self.is_banned(address) {
                if self.try_unban(address).await {
                    force_healthcheck = true;
                } else {
                    debug!("Address {:?} is banned", address);
                    continue;
                }
            }

            // Check if we can connect
            let mut conn = match self.databases[address.shard][address.address_index]
                .get()
                .await
            {
                Ok(conn) => {
                    address.reset_error_count();
                    conn
                }
                Err(err) => {
                    error!(
                        "Connection checkout error for instance {:?}, error: {:?}",
                        address, err
                    );
                    self.ban(address, BanReason::FailedCheckout, Some(client_stats));
                    address.stats.error();
                    client_stats.checkout_error();
                    continue;
                }
            };

            // // Check if this server is alive with a health check.
            let server = &mut *conn;

            // Will return error if timestamp is greater than current system time, which it should never be set to
            let require_healthcheck = force_healthcheck
                || server.last_activity().elapsed().unwrap().as_millis()
                    > self.settings.healthcheck_delay as u128;

            // Do not issue a health check unless it's been a little while
            // since we last checked the server is ok.
            // Health checks are pretty expensive.
            if !require_healthcheck {
                let checkout_time = now.elapsed().as_micros() as u64;
                client_stats.checkout_success();
                server
                    .stats()
                    .checkout_time(checkout_time, client_stats.application_name());
                server.stats().active(client_stats.application_name());
                client_stats.active();
                return Ok((conn, address.clone()));
            }

            if self
                .run_health_check(address, server, now, client_stats)
                .await
            {
                let checkout_time = now.elapsed().as_micros() as u64;
                client_stats.checkout_success();
                server
                    .stats()
                    .checkout_time(checkout_time, client_stats.application_name());
                server.stats().active(client_stats.application_name());
                client_stats.active();
                return Ok((conn, address.clone()));
            } else {
                continue;
            }
        }

        client_stats.checkout_error();

        Err(Error::AllServersDown)
    }

    async fn run_health_check(
        &self,
        address: &Address,
        server: &mut Server,
        start: Instant,
        client_info: &ClientStats,
    ) -> bool {
        debug!("Running health check on server {:?}", address);

        server.stats().tested();

        match tokio::time::timeout(
            tokio::time::Duration::from_millis(self.settings.healthcheck_timeout),
            server.query(";"), // Cheap query as it skips the query planner
        )
        .await
        {
            // Check if health check succeeded.
            Ok(res) => match res {
                Ok(_) => {
                    let checkout_time: u64 = start.elapsed().as_micros() as u64;
                    client_info.checkout_success();
                    server
                        .stats()
                        .checkout_time(checkout_time, client_info.application_name());
                    server.stats().active(client_info.application_name());

                    return true;
                }

                // Health check failed.
                Err(err) => {
                    error!(
                        "Failed health check on instance {:?}, error: {:?}",
                        address, err
                    );
                }
            },

            // Health check timed out.
            Err(err) => {
                error!(
                    "Health check timeout on instance {:?}, error: {:?}",
                    address, err
                );
            }
        }

        // Don't leave a bad connection in the pool.
        server.mark_bad("failed health check");

        self.ban(address, BanReason::FailedHealthCheck, Some(client_info));
        false
    }

    /// Ban an address (i.e. replica). It no longer will serve
    /// traffic for any new transactions. Existing transactions on that replica
    /// will finish successfully or error out to the clients.
    pub fn ban(&self, address: &Address, reason: BanReason, client_info: Option<&ClientStats>) {
        // Count the number of errors since the last successful checkout
        // This is used to determine if the shard is down
        match reason {
            BanReason::FailedHealthCheck
            | BanReason::FailedCheckout
            | BanReason::MessageSendFailed
            | BanReason::MessageReceiveFailed => {
                address.increment_error_count();
            }
            _ => (),
        };

        // Primary can never be banned
        if address.role == Role::Primary {
            return;
        }

        error!("Banning instance {:?}, reason: {:?}", address, reason);

        let now = chrono::offset::Utc::now().naive_utc();
        let mut guard = self.banlist.write();

        if let Some(client_info) = client_info {
            client_info.ban_error();
            address.stats.error();
        }

        guard[address.shard].insert(address.clone(), (reason, now));
    }

    /// Clear the replica to receive traffic again. Takes effect immediately
    /// for all new transactions.
    pub fn unban(&self, address: &Address) {
        let mut guard = self.banlist.write();
        guard[address.shard].remove(address);
    }

    /// Check if address is banned
    /// true if banned, false otherwise
    pub fn is_banned(&self, address: &Address) -> bool {
        let guard = self.banlist.read();

        match guard[address.shard].get(address) {
            Some(_) => true,
            None => {
                debug!("{:?} is ok", address);
                false
            }
        }
    }

    /// Determines trying to unban this server was successful
    pub async fn try_unban(&self, address: &Address) -> bool {
        // If somehow primary ends up being banned we should return true here
        if address.role == Role::Primary {
            return true;
        }

        // Check if all replicas are banned, in that case unban all of them
        let replicas_available = self.addresses[address.shard]
            .iter()
            .filter(|addr| addr.role == Role::Replica)
            .count();

        debug!("Available targets: {}", replicas_available);

        let read_guard = self.banlist.read();
        let all_replicas_banned = read_guard[address.shard].len() == replicas_available;
        drop(read_guard);

        if all_replicas_banned {
            let mut write_guard = self.banlist.write();
            warn!("Unbanning all replicas.");
            write_guard[address.shard].clear();

            return true;
        }

        // Check if ban time is expired
        let read_guard = self.banlist.read();
        let exceeded_ban_time = match read_guard[address.shard].get(address) {
            Some((ban_reason, timestamp)) => {
                let now = chrono::offset::Utc::now().naive_utc();
                match ban_reason {
                    BanReason::AdminBan(duration) => {
                        now.timestamp() - timestamp.timestamp() > *duration
                    }
                    _ => now.timestamp() - timestamp.timestamp() > self.settings.ban_time,
                }
            }
            None => return true,
        };
        drop(read_guard);

        if exceeded_ban_time {
            warn!("Unbanning {:?}", address);
            let mut write_guard = self.banlist.write();
            write_guard[address.shard].remove(address);
            drop(write_guard);

            true
        } else {
            debug!("{:?} is banned", address);
            false
        }
    }

    /// Get the number of configured shards.
    pub fn shards(&self) -> usize {
        self.databases.len()
    }

    pub fn get_bans(&self) -> Vec<(Address, (BanReason, NaiveDateTime))> {
        let mut bans: Vec<(Address, (BanReason, NaiveDateTime))> = Vec::new();
        let guard = self.banlist.read();
        for banlist in guard.iter() {
            for (address, (reason, timestamp)) in banlist.iter() {
                bans.push((address.clone(), (reason.clone(), *timestamp)));
            }
        }
        bans
    }

    /// Get the address from the host url
    pub fn get_addresses_from_host(&self, host: &str) -> Vec<Address> {
        let mut addresses = Vec::new();
        for shard in 0..self.shards() {
            for server in 0..self.servers(shard) {
                let address = self.address(shard, server);
                if address.host == host {
                    addresses.push(address.clone());
                }
            }
        }
        addresses
    }

    /// Get the number of servers (primary and replicas)
    /// configured for a shard.
    pub fn servers(&self, shard: usize) -> usize {
        self.addresses[shard].len()
    }

    /// Get the total number of servers (databases) we are connected to.
    pub fn databases(&self) -> usize {
        let mut databases = 0;
        for shard in 0..self.shards() {
            databases += self.servers(shard);
        }
        databases
    }

    /// Get pool state for a particular shard server as reported by bb8.
    pub fn pool_state(&self, shard: usize, server: usize) -> bb8::State {
        self.databases[shard][server].state()
    }

    /// Get the address information for a shard server.
    pub fn address(&self, shard: usize, server: usize) -> &Address {
        &self.addresses[shard][server]
    }

    pub fn server_parameters(&self) -> ServerParameters {
        self.original_server_parameters.read().clone()
    }

    /// Get the number of checked out connection for an address
    fn busy_connection_count(&self, address: &Address) -> u32 {
        let state = self.pool_state(address.shard, address.address_index);
        let idle = state.idle_connections;
        let provisioned = state.connections;

        if idle > provisioned {
            // Unlikely but avoids an overflow panic if this ever happens
            return 0;
        }
        let busy = provisioned - idle;
        debug!("{:?} has {:?} busy connections", address, busy);
        busy
    }

    fn valid_shard_id(&self, shard: Option<usize>) -> bool {
        match shard {
            None => true,
            Some(shard) => shard < self.shards(),
        }
    }

    /// Register a parse statement to the pool's cache and return the rewritten parse
    ///
    /// Do not pass an anonymous parse statement to this function
    pub fn register_parse_to_cache(&self, hash: u64, parse: &Parse) -> Option<Arc<Parse>> {
        // We should only be calling this function if the cache is enabled
        match self.prepared_statement_cache {
            Some(ref prepared_statement_cache) => {
                let mut cache = prepared_statement_cache.lock();
                Some(cache.get_or_insert(parse, hash))
            }
            None => None,
        }
    }

    /// Promote a prepared statement hash in the LRU
    pub fn promote_prepared_statement_hash(&self, hash: &u64) {
        // We should only be calling this function if the cache is enabled
        if let Some(ref prepared_statement_cache) = self.prepared_statement_cache {
            let mut cache = prepared_statement_cache.lock();
            cache.promote(hash);
        }
    }
}

/// Wrapper for the bb8 connection pool.
pub struct ServerPool {
    /// Server address.
    address: Address,

    /// Server Postgres user.
    user: User,

    /// Server database.
    database: String,

    /// Client/server mapping.
    client_server_map: ClientServerMap,

    /// Server auth hash (for auth passthrough).
    auth_hash: Arc<RwLock<Option<String>>>,

    /// Server plugins.
    plugins: Option<Plugins>,

    /// Should we clean up dirty connections before putting them into the pool?
    cleanup_connections: bool,

    /// Log client parameter status changes
    log_client_parameter_status_changes: bool,

    /// Prepared statement cache size
    prepared_statement_cache_size: usize,
}

impl ServerPool {
    #[allow(clippy::too_many_arguments)]
    pub fn new(
        address: Address,
        user: User,
        database: &str,
        client_server_map: ClientServerMap,
        auth_hash: Arc<RwLock<Option<String>>>,
        plugins: Option<Plugins>,
        cleanup_connections: bool,
        log_client_parameter_status_changes: bool,
        prepared_statement_cache_size: usize,
    ) -> ServerPool {
        ServerPool {
            address,
            user,
            database: database.to_string(),
            client_server_map,
            auth_hash,
            plugins,
            cleanup_connections,
            log_client_parameter_status_changes,
            prepared_statement_cache_size,
        }
    }
}

#[async_trait]
impl ManageConnection for ServerPool {
    type Connection = Server;
    type Error = Error;

    /// Attempts to create a new connection.
    async fn connect(&self) -> Result<Self::Connection, Self::Error> {
        info!("Creating a new server connection {:?}", self.address);

        let stats = Arc::new(ServerStats::new(
            self.address.clone(),
            tokio::time::Instant::now(),
        ));

        stats.register(stats.clone());

        // Connect to the PostgreSQL server.
        match Server::startup(
            &self.address,
            &self.user,
            &self.database,
            self.client_server_map.clone(),
            stats.clone(),
            self.auth_hash.clone(),
            self.cleanup_connections,
            self.log_client_parameter_status_changes,
            self.prepared_statement_cache_size,
        )
        .await
        {
            Ok(mut conn) => {
                if let Some(ref plugins) = self.plugins {
                    if let Some(ref prewarmer) = plugins.prewarmer {
                        let mut prewarmer = prewarmer::Prewarmer {
                            enabled: prewarmer.enabled,
                            server: &mut conn,
                            queries: &prewarmer.queries,
                        };

                        prewarmer.run().await?;
                    }
                }

                stats.idle();
                Ok(conn)
            }
            Err(err) => {
                stats.disconnect();
                Err(err)
            }
        }
    }

    /// Determines if the connection is still connected to the database.
    async fn is_valid(&self, _conn: &mut Self::Connection) -> Result<(), Self::Error> {
        Ok(())
    }

    /// Synchronously determine if the connection is no longer usable, if possible.
    fn has_broken(&self, conn: &mut Self::Connection) -> bool {
        conn.is_bad()
    }
}

/// Get the connection pool
pub fn get_pool(db: &str, user: &str) -> Option<ConnectionPool> {
    (*(*POOLS.load()))
        .get(&PoolIdentifier::new(db, user))
        .cloned()
}

pub async fn get_or_create_pool(db: &str, user: &str) -> Option<ConnectionPool> {
    let guard = POOLS.load();
    let mut pool = guard.get(&PoolIdentifier::new(db, user)).cloned();

    if pool.is_none() {
        let config = get_config();

        let pool_config = config.pools.get(db);

        if pool_config.is_some() && pool_config?.proxy {
            info!("Using existing pool {}, Proxy is enabled", db);

            pool = match create_pool_for_proxy(db, user).await {
                Ok(pool) => Option::from(pool.unwrap()),
                Err(_) => None,
            };

            info!("Created a new pool {:?}", pool);
        }
    }

    return pool;
}

/// Get a pointer to all configured pools.
pub fn get_all_pools_shared() -> Arc<HashMap<PoolIdentifier, ConnectionPool>> {
    Arc::clone(&*POOLS.load())
}
/// Get a pointer to all configured pools.
pub fn get_all_pools() -> HashMap<PoolIdentifier, ConnectionPool> {
    (*(*POOLS.load())).clone()
}

async fn create_pool_for_proxy(
    db: &str,
    psql_user: &str,
) -> Result<Option<ConnectionPool>, Error> {
    info!("Starting pool creation for database '{}' and user '{}'", db, psql_user);
    
    let config = get_config();
    let client_server_map: ClientServerMap = Arc::new(Mutex::new(HashMap::new()));

    let pool_config_opt = match config.pools.get_key_value(db) {
        Some((name, config)) => (name, config),
        None => {
            error!("No pool configuration found for database '{}'", db);
            return Ok(None);
        }
    };

    let pool_name: &str = pool_config_opt.0;
    let pool_config = pool_config_opt.1;

    info!("Using pool configuration for '{}' with proxy mode", pool_name);

    let mut user: User = match pool_config.users.get("0") {
        Some(u) => u.clone(),
        None => {
            warn!("No user '0' found in pool config, using defaults");
            User::default()
        }
    };
    user.username = psql_user.to_string();

    let mut shards = Vec::new();
    let mut addresses = Vec::new();
    let mut banlist = Vec::new();
    let mut shard_ids: Vec<String> = pool_config
        .shards
        .clone()
        .into_keys()
        .collect();

    // Sort by shard number to ensure consistency
    shard_ids.sort_by_key(|k| k.parse::<i64>().unwrap_or(0));
    let pool_auth_hash: Arc<RwLock<Option<String>>> = Arc::new(RwLock::new(None));

    for shard_idx in &shard_ids {
        let shard = &pool_config.shards[shard_idx];
        let mut pools = Vec::new();
        let mut servers = Vec::new();
        let mut replica_number = 0;
        let mut address_id = 0;

        // Server configuration
        for (address_index, server) in shard.servers.iter().enumerate() {
            let address = Address {
                id: address_id,
                database: shard.database.clone(),
                host: server.host.clone(),
                port: server.port,
                role: server.role,
                address_index,
                replica_number,
                shard: shard_idx.parse::<usize>().unwrap(),
                username: user.username.clone(),
                pool_name: pool_name.to_string(),
                mirrors: vec![],
                stats: Arc::new(AddressStats::default()),
                error_count: Arc::new(AtomicU64::new(0)),
            };

            address_id += 1;

            if server.role == Role::Replica {
                replica_number += 1;
            }

            // Handle auth passthrough
            if let Some(apt) = AuthPassthrough::from_pool_config(pool_config) {
                match apt.fetch_hash(&address).await {
                    Ok(hash) => {
                        info!("Successfully obtained auth hash for user '{}'", user.username);
                        let mut pool_auth_hash = pool_auth_hash.write();
                        *pool_auth_hash = Some(hash);
                    }
                    Err(err) => {
                        warn!(
                            "Failed to obtain password hash for user '{}': {:?}",
                            user.username, err
                        );
                    }
                }
            }

            let manager = ServerPool::new(
                address.clone(),
                user.clone(),
                &shard.database,
                client_server_map.clone(),
                pool_auth_hash.clone(),
                pool_config.plugins.clone().or(config.plugins.clone()),
                pool_config.cleanup_server_connections,
                pool_config.log_client_parameter_status_changes,
                pool_config.prepared_statements_cache_size,
            );

            // Pool configuration
            let connect_timeout = user.connect_timeout
                .or(pool_config.connect_timeout)
                .unwrap_or(config.general.connect_timeout);

            let idle_timeout = user.idle_timeout
                .or(pool_config.idle_timeout)
                .unwrap_or(config.general.idle_timeout);

            let server_lifetime = user.server_lifetime
                .or(pool_config.server_lifetime)
                .unwrap_or(config.general.server_lifetime);

            let reaper_rate = *[idle_timeout, server_lifetime, POOL_REAPER_RATE]
                .iter()
                .min()
                .unwrap();

            let queue_strategy = if config.general.server_round_robin {
                QueueStrategy::Fifo
            } else {
                QueueStrategy::Lifo
            };

            let pool = Pool::builder()
                .max_size(user.pool_size)
                .min_idle(user.min_pool_size)
                .connection_timeout(std::time::Duration::from_millis(connect_timeout))
                .idle_timeout(Some(std::time::Duration::from_millis(idle_timeout)))
                .max_lifetime(Some(std::time::Duration::from_millis(server_lifetime)))
                .reaper_rate(std::time::Duration::from_millis(reaper_rate))
                .queue_strategy(queue_strategy)
                .test_on_check_out(false);

            let pool = if config.general.validate_config {
                match pool.build(manager).await {
                    Ok(p) => p,
                    Err(e) => {
                        error!("Failed to build pool for '{}': {:?}", pool_name, e);
                        return Err(e);
                    }
                }
            } else {
                pool.build_unchecked(manager)
            };

            pools.push(pool);
            servers.push(address);
        }

        shards.push(pools);
        addresses.push(servers);
        banlist.push(HashMap::new());
    }

    if shards.is_empty() {
        error!("No shards configured for pool '{}'", pool_name);
        return Ok(None);
    }

    assert_eq!(shards.len(), addresses.len());

    // Create the connection pool
    let pool = ConnectionPool {
        databases: Arc::new(shards),
        addresses: Arc::new(addresses),
        banlist: Arc::new(RwLock::new(banlist)),
        config_hash: pool_config.hash_value(),
        original_server_parameters: Arc::new(RwLock::new(ServerParameters::new())),
        auth_hash: pool_auth_hash.clone(),
        settings: Arc::new(PoolSettings {
            pool_mode: user.pool_mode.unwrap_or(pool_config.pool_mode),
            load_balancing_mode: pool_config.load_balancing_mode,
            shards: shard_ids.len(),
            user: user.clone(),
            db: pool_name.to_string(),
            default_role: match pool_config.default_role.as_str() {
                "any" => None,
                "replica" => Some(Role::Replica),
                "primary" => Some(Role::Primary),
                _ => None,
            },
            query_parser_enabled: pool_config.query_parser_enabled,
            query_parser_max_length: pool_config.query_parser_max_length,
            query_parser_read_write_splitting: pool_config.query_parser_read_write_splitting,
            primary_reads_enabled: pool_config.primary_reads_enabled,
            sharding_function: pool_config.sharding_function,
            automatic_sharding_key: pool_config.automatic_sharding_key.clone(),
            healthcheck_delay: config.general.healthcheck_delay,
            healthcheck_timeout: config.general.healthcheck_timeout,
            ban_time: config.general.ban_time,
            sharding_key_regex: pool_config.sharding_key_regex.clone()
                .map(|regex| Regex::new(regex.as_str()).unwrap()),
            shard_id_regex: pool_config.shard_id_regex.clone()
                .map(|regex| Regex::new(regex.as_str()).unwrap()),
            regex_search_limit: pool_config.regex_search_limit.unwrap_or(1000),
            default_shard: pool_config.default_shard,
            auth_query: pool_config.auth_query.clone(),
            auth_query_user: pool_config.auth_query_user.clone(),
            auth_query_password: pool_config.auth_query_password.clone(),
            proxy: pool_config.proxy,
            plugins: pool_config.plugins.clone(),
        }),
        validated: Arc::new(AtomicBool::new(false)),
        paused: Arc::new(AtomicBool::new(false)),
        paused_waiter: Arc::new(Notify::new()),
        prepared_statement_cache: if pool_config.prepared_statements_cache_size > 0 {
            Some(Arc::new(Mutex::new(PreparedStatementCache::new(
                pool_config.prepared_statements_cache_size,
            ))))
        } else {
            None
        },
    };

    // Validate the pool if required
    if config.general.validate_config {
        if let Err(e) = pool.validate().await {
            error!("Pool validation failed for '{}': {:?}", pool_name, e);
            return Err(e);
        }
    }

    let mut new_pools = HashMap::new();
    new_pools.insert(PoolIdentifier::new(pool_name, &user.username), pool.clone());
    POOLS.store(Arc::new(new_pools));

    info!("Successfully created pool for database '{}' and user '{}'", db, psql_user);
    Ok(Some(pool))
}<|MERGE_RESOLUTION|>--- conflicted
+++ resolved
@@ -565,6 +565,7 @@
                                 .map(|regex| Regex::new(regex.as_str()).unwrap()),
                             regex_search_limit: pool_config.regex_search_limit.unwrap_or(1000),
                             default_shard: pool_config.default_shard,
+                        auth_method: pool_config.auth_method.clone(),
                             auth_query: pool_config.auth_query.clone(),
                             auth_query_user: pool_config.auth_query_user.clone(),
                             auth_query_password: pool_config.auth_query_password.clone(),
@@ -595,82 +596,8 @@
                         });
                     }
 
-<<<<<<< HEAD
                     // There is one pool per database/user pair.
                     new_pools.insert(PoolIdentifier::new(pool_name, &user.username), pool);
-=======
-                let pool = ConnectionPool {
-                    databases: Arc::new(shards),
-                    addresses: Arc::new(addresses),
-                    banlist: Arc::new(RwLock::new(banlist)),
-                    config_hash: new_pool_hash_value,
-                    original_server_parameters: Arc::new(RwLock::new(ServerParameters::new())),
-                    auth_hash: pool_auth_hash,
-                    settings: Arc::new(PoolSettings {
-                        pool_mode: match user.pool_mode {
-                            Some(pool_mode) => pool_mode,
-                            None => pool_config.pool_mode,
-                        },
-                        load_balancing_mode: pool_config.load_balancing_mode,
-                        // shards: pool_config.shards.clone(),
-                        shards: shard_ids.len(),
-                        user: user.clone(),
-                        db: pool_name.clone(),
-                        default_role: match pool_config.default_role.as_str() {
-                            "any" => None,
-                            "replica" => Some(Role::Replica),
-                            "primary" => Some(Role::Primary),
-                            _ => unreachable!(),
-                        },
-                        query_parser_enabled: pool_config.query_parser_enabled,
-                        query_parser_max_length: pool_config.query_parser_max_length,
-                        query_parser_read_write_splitting: pool_config
-                            .query_parser_read_write_splitting,
-                        primary_reads_enabled: pool_config.primary_reads_enabled,
-                        sharding_function: pool_config.sharding_function,
-                        automatic_sharding_key: pool_config.automatic_sharding_key.clone(),
-                        healthcheck_delay: config.general.healthcheck_delay,
-                        healthcheck_timeout: config.general.healthcheck_timeout,
-                        ban_time: config.general.ban_time,
-                        sharding_key_regex: pool_config
-                            .sharding_key_regex
-                            .clone()
-                            .map(|regex| Regex::new(regex.as_str()).unwrap()),
-                        shard_id_regex: pool_config
-                            .shard_id_regex
-                            .clone()
-                            .map(|regex| Regex::new(regex.as_str()).unwrap()),
-                        regex_search_limit: pool_config.regex_search_limit.unwrap_or(1000),
-                        default_shard: pool_config.default_shard,
-                        auth_method: pool_config.auth_method.clone(),
-                        auth_query: pool_config.auth_query.clone(),
-                        auth_query_user: pool_config.auth_query_user.clone(),
-                        auth_query_password: pool_config.auth_query_password.clone(),
-                        plugins: match pool_config.plugins {
-                            Some(ref plugins) => Some(plugins.clone()),
-                            None => config.plugins.clone(),
-                        },
-                    }),
-                    validated: Arc::new(AtomicBool::new(false)),
-                    paused: Arc::new(AtomicBool::new(false)),
-                    paused_waiter: Arc::new(Notify::new()),
-                    prepared_statement_cache: match pool_config.prepared_statements_cache_size {
-                        0 => None,
-                        _ => Some(Arc::new(Mutex::new(PreparedStatementCache::new(
-                            pool_config.prepared_statements_cache_size,
-                        )))),
-                    },
-                };
-
-                // Connect to the servers to make sure pool configuration is valid
-                // before setting it globally.
-                // Do this async and somewhere else, we don't have to wait here.
-                if config.general.validate_config {
-                    let validate_pool = pool.clone();
-                    tokio::task::spawn(async move {
-                        let _ = validate_pool.validate().await;
-                    });
->>>>>>> db4da74c
                 }
             }
         }
@@ -1305,6 +1232,30 @@
     (*(*POOLS.load()))
         .get(&PoolIdentifier::new(db, user))
         .cloned()
+}
+
+pub async fn get_or_create_pool(db: &str, user: &str) -> Option<ConnectionPool> {
+    let guard = POOLS.load();
+    let mut pool = guard.get(&PoolIdentifier::new(db, user)).cloned();
+
+    if pool.is_none() {
+        let config = get_config();
+
+        let pool_config = config.pools.get(db);
+
+        if pool_config.is_some() && pool_config?.proxy {
+            info!("Using existing pool {}, Proxy is enabled", db);
+
+            pool = match create_pool_for_proxy(db, user).await {
+                Ok(pool) => Option::from(pool.unwrap()),
+                Err(_) => None,
+            };
+
+            info!("Created a new pool {:?}", pool);
+        }
+    }
+
+    return pool;
 }
 
 pub async fn get_or_create_pool(db: &str, user: &str) -> Option<ConnectionPool> {
